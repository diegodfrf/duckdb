--- conflicted
+++ resolved
@@ -309,14 +309,11 @@
 		case LogicalTypeId::TIME:
 			return std::is_same<T, dtime_t>();
 		case LogicalTypeId::TIMESTAMP:
-<<<<<<< HEAD
 		case LogicalTypeId::TIMESTAMP_MS:
 		case LogicalTypeId::TIMESTAMP_NS:
 		case LogicalTypeId::TIMESTAMP_SEC:
 			return std::is_same<T, int64_t>();
-=======
 			return std::is_same<T, timestamp_t>();
->>>>>>> 7b810431
 		case LogicalTypeId::FLOAT:
 			return std::is_same<T, float>();
 		case LogicalTypeId::DOUBLE:
