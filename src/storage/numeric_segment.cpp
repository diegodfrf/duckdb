--- conflicted
+++ resolved
@@ -346,12 +346,7 @@
 	auto source_data = data + offset + ValidityMask::STANDARD_MASK_SIZE;
 
 	// fetch the nullmask and copy the data from the base table
-<<<<<<< HEAD
-	result.vector_type = VectorType::FLAT_VECTOR;
-=======
 	result.SetVectorType(VectorType::FLAT_VECTOR);
-	FlatVector::SetNullmask(result, *source_nullmask);
->>>>>>> 8b674d17
 	memcpy(FlatVector::GetData(result), source_data, count * type_size);
 }
 
