--- conflicted
+++ resolved
@@ -21,15 +21,7 @@
 			// to-be-updated column
 			continue;
 		}
-<<<<<<< HEAD
 		UpdateBinder binder(*this, context);
 		binder.BindAndResolveType(&expression);
-		if (expression->return_type == TypeId::INVALID) {
-=======
-		expression->ResolveType();
-		if (expression->return_type == TypeId::INVALID && !expression->HasParameter()) {
->>>>>>> 3342e445
-			throw BinderException("Could not resolve type of projection element!");
-		}
 	}
 }